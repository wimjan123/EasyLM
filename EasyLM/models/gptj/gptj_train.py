import dataclasses
import pprint
from functools import partial
import re

from tqdm import tqdm, trange
import numpy as np
import mlxu

import jax
import jax.numpy as jnp
from jax.experimental.pjit import pjit, with_sharding_constraint
from jax.experimental import PartitionSpec as PS
import flax
from flax import linen as nn
from flax.jax_utils import prefetch_to_device
from flax.training.train_state import TrainState
import optax

from EasyLM.data import DatasetFactory
from EasyLM.checkpoint import StreamingCheckpointer
from EasyLM.optimizers import OptimizerFactory
from EasyLM.jax_utils import (
    JaxRNG, get_jax_mp_mesh, next_rng, match_partition_rules,
    cross_entropy_loss_and_accuracy, named_tree_map, global_norm,
    set_random_seed, average_metrics, get_weight_decay_mask,
    make_shard_and_gather_fns, tree_apply
)
from EasyLM.models.gptj.gptj_model import GPTJConfig, FlaxGPTJForCausalLMModule


FLAGS, FLAGS_DEF = mlxu.define_flags_with_default(
    seed=42,
    initialize_jax_distributed=True,
    mp_mesh_dim=4,
    total_steps=525340,
    load_gptj_config='huggingface::EleutherAI/gpt-j-6B',
    update_gptj_config='',
    load_checkpoint='huggingface::EleutherAI/gpt-j-6B',
    load_dataset_state='',
    log_freq=500,
    save_model_freq=2000,
    save_milestone_freq=8000,
    save_optimizer_state=True,
    eval_steps=0,
<<<<<<< HEAD
    tokenizer=GPTJConfig.get_tokenizer_config(), 
    train_dataset=PretrainDataset.get_default_config(),
    eval_dataset=PretrainDataset.get_default_config(),
=======
    tokenizer=GPTJConfig.get_tokenizer_config(),
    train_dataset=DatasetFactory.get_default_config(),
    eval_dataset=DatasetFactory.get_default_config(),
>>>>>>> 888771a2
    optimizer=OptimizerFactory.get_default_config(),
    gptj=GPTJConfig.get_default_config(),
    logger=mlxu.WandBLogger.get_default_config(),
    log_all_worker=False,
)


def main(argv):
    if FLAGS.initialize_jax_distributed:
        jax.distributed.initialize()

    variant = mlxu.get_user_flags(FLAGS, FLAGS_DEF)
    flags_config_dict = mlxu.user_flags_to_config_dict(FLAGS, FLAGS_DEF)
    logger = mlxu.WandBLogger(
        config=FLAGS.logger,
        variant=variant,
        enable=FLAGS.log_all_worker or (jax.process_index() == 0),
    )
    set_random_seed(FLAGS.seed)

    if FLAGS.load_dataset_state != '':
        dataset = mlxu.load_pickle(FLAGS.load_dataset_state)
    else:
        tokenizer = GPTJConfig.get_tokenizer(FLAGS.tokenizer)
        dataset = DatasetFactory.load_dataset(FLAGS.train_dataset, tokenizer)

    if FLAGS.eval_steps > 0:
        eval_dataset = DatasetFactory.load_dataset(
            FLAGS.eval_dataset, dataset.tokenizer
        )
        eval_iterator = iter(eval_dataset)

    seq_length = dataset.seq_length

    if FLAGS.load_gptj_config != '':
        gptj_config = GPTJConfig.load_config(FLAGS.load_gptj_config)
    else:
        gptj_config = GPTJConfig(**FLAGS.gptj)

    if FLAGS.update_gptj_config != '':
        gptj_config.update(dict(eval(FLAGS.update_gptj_config)))

    gptj_config.update(dict(
        bos_token_id=dataset.tokenizer.bos_token_id,
        eos_token_id=dataset.tokenizer.eos_token_id,
    ))
    if gptj_config.vocab_size < dataset.vocab_size:
        gptj_config.update(dict(vocab_size=dataset.vocab_size))
    model = FlaxGPTJForCausalLMModule(gptj_config)

    optimizer, optimizer_info = OptimizerFactory.get_optimizer(
        FLAGS.optimizer,
        get_weight_decay_mask(GPTJConfig.get_weight_decay_exclusions()),
    )

    def create_trainstate_from_params(params):
        return TrainState.create(params=params, tx=optimizer, apply_fn=None)

    def init_fn(rng):
        rng_generator = JaxRNG(rng)
        params = model.init(
            input_ids=jnp.zeros((4, seq_length), dtype=jnp.int32),
            position_ids=jnp.zeros((4, seq_length), dtype=jnp.int32),
            attention_mask=jnp.ones((4, seq_length), dtype=jnp.int32),
            rngs=rng_generator(gptj_config.rng_keys()),
        )
        return TrainState.create(params=params, tx=optimizer, apply_fn=None)

    def train_step(train_state, rng, batch):
        rng_generator = JaxRNG(rng)
        tokens = with_sharding_constraint(batch['tokens'], PS('dp'))
        loss_masks = with_sharding_constraint(batch['loss_masks'], PS('dp'))
        def loss_and_accuracy(params):
            bos_tokens = jnp.full(
                (tokens.shape[0], 1), gptj_config.bos_token_id, dtype=jnp.int32
            )
            inputs = jnp.concatenate([bos_tokens, tokens[:, :-1]], axis=1)
            logits = model.apply(
                params, inputs, deterministic=False,
                rngs=rng_generator(gptj_config.rng_keys()),
            ).logits
            return cross_entropy_loss_and_accuracy(logits, tokens, loss_masks)
        grad_fn = jax.value_and_grad(loss_and_accuracy, has_aux=True)
        (loss, accuracy), grads = grad_fn(train_state.params)
        train_state = train_state.apply_gradients(grads=grads)
        metrics = dict(
            loss=loss,
            accuracy=accuracy,
            learning_rate=optimizer_info['learning_rate_schedule'](train_state.step),
            gradient_norm=global_norm(grads),
            param_norm=global_norm(train_state.params),
        )
        return train_state, rng_generator(), metrics

    def eval_step(train_state, rng, batch):
        rng_generator = JaxRNG(rng)
        tokens = with_sharding_constraint(batch['tokens'], PS('dp'))
        loss_masks = with_sharding_constraint(batch['loss_masks'], PS('dp'))
        bos_tokens = jnp.full(
            (tokens.shape[0], 1), gptj_config.bos_token_id, dtype=jnp.int32
        )
        inputs = jnp.concatenate([bos_tokens, tokens[:, :-1]], axis=1)
        logits = model.apply(
            train_state.params, inputs, deterministic=True,
            rngs=rng_generator(gptj_config.rng_keys()),
        ).logits
        loss, accuracy = cross_entropy_loss_and_accuracy(logits, tokens, loss_masks)
        metrics = dict(
            eval_loss=loss,
            eval_accuracy=accuracy,
        )
        return rng_generator(), metrics

    train_state_shapes = jax.eval_shape(init_fn, next_rng())
    train_state_partition = match_partition_rules(
        GPTJConfig.get_partition_rules(), train_state_shapes
    )

    shard_fns, gather_fns = make_shard_and_gather_fns(
        train_state_partition, train_state_shapes
    )
    checkpointer = StreamingCheckpointer(
        logger.checkpoint_dir, enable=jax.process_index() == 0,
        save_optimizer_state=FLAGS.save_optimizer_state
    )

    sharded_init_fn = pjit(
        init_fn,
        in_axis_resources=PS(),
        out_axis_resources=train_state_partition
    )

    sharded_create_trainstate_from_params = pjit(
        create_trainstate_from_params,
        in_axis_resources=(train_state_partition.params, ),
        out_axis_resources=train_state_partition,
        donate_argnums=(0, ),
    )

    sharded_train_step = pjit(
        train_step,
        in_axis_resources=(train_state_partition, PS(), PS()),
        out_axis_resources=(train_state_partition, PS(), PS()),
        donate_argnums=(0, 1),
    )

    sharded_eval_step = pjit(
        eval_step,
        in_axis_resources=(train_state_partition, PS(), PS()),
        out_axis_resources=(PS(), PS()),
        donate_argnums=(1,),
    )

    def save_checkpoint(train_state, milestone=False):
        step = int(jax.device_get(train_state.step))
        metadata = dict(
            step=step,
            variant=variant,
            flags=flags_config_dict,
            gptj_config=gptj_config.to_dict(),
        )
        checkpointer.save_all(
            train_state=train_state,
            gather_fns=gather_fns,
            metadata=metadata,
            dataset=dataset,
            milestone=milestone,
        )

    mesh = get_jax_mp_mesh(FLAGS.mp_mesh_dim)
    with mesh:
        train_state, restored_params = None, None
        if FLAGS.load_checkpoint != '':
            load_type, load_path = FLAGS.load_checkpoint.split('::', 1)
            if load_type == 'huggingface':
                restored_params = tree_apply(
                    shard_fns.params, gptj_config.load_pretrained(load_path)
                )
                train_state = None
            else:
                train_state, restored_params = checkpointer.load_trainstate_checkpoint(
                    FLAGS.load_checkpoint, train_state_shapes, shard_fns
                )

        if train_state is None and restored_params is None:
            # Initialize from scratch
            train_state = sharded_init_fn(next_rng())
        elif train_state is None and restored_params is not None:
            # Restore from params but initialize train_state
            train_state = sharded_create_trainstate_from_params(restored_params)
            del restored_params

        start_step = int(jax.device_get(train_state.step))

        if FLAGS.save_model_freq > 0:
            save_checkpoint(train_state)

        sharded_rng = next_rng()

        step_counter = trange(start_step, FLAGS.total_steps, ncols=0)

        for step, batch in zip(step_counter, dataset):
            train_state, sharded_rng, metrics = sharded_train_step(
                train_state, sharded_rng, batch
            )

            if step % FLAGS.log_freq == 0:
                if FLAGS.eval_steps > 0:
                    eval_metric_list = []
                    for _ in range(FLAGS.eval_steps):
                        sharded_rng, eval_metrics = sharded_eval_step(
                            train_state, sharded_rng, next(eval_iterator)
                        )
                        eval_metric_list.append(eval_metrics)
                    metrics.update(average_metrics(eval_metric_list))

                log_metrics = {"step": step}
                log_metrics.update(metrics)
                logger.log(log_metrics)
                tqdm.write("\n" + pprint.pformat(log_metrics) + "\n")

            if FLAGS.save_milestone_freq > 0 and (step + 1) % FLAGS.save_milestone_freq == 0:
                save_checkpoint(train_state, milestone=True)
            elif FLAGS.save_model_freq > 0 and (step + 1) % FLAGS.save_model_freq == 0:
                save_checkpoint(train_state)

        if FLAGS.save_model_freq > 0:
            save_checkpoint(train_state)


if __name__ == "__main__":
    mlxu.run(main)<|MERGE_RESOLUTION|>--- conflicted
+++ resolved
@@ -43,15 +43,9 @@
     save_milestone_freq=8000,
     save_optimizer_state=True,
     eval_steps=0,
-<<<<<<< HEAD
-    tokenizer=GPTJConfig.get_tokenizer_config(), 
-    train_dataset=PretrainDataset.get_default_config(),
-    eval_dataset=PretrainDataset.get_default_config(),
-=======
     tokenizer=GPTJConfig.get_tokenizer_config(),
     train_dataset=DatasetFactory.get_default_config(),
     eval_dataset=DatasetFactory.get_default_config(),
->>>>>>> 888771a2
     optimizer=OptimizerFactory.get_default_config(),
     gptj=GPTJConfig.get_default_config(),
     logger=mlxu.WandBLogger.get_default_config(),
