import dataclasses
import pprint
from functools import partial
import json

import mlxu
from ml_collections.config_dict import config_dict
from ml_collections import ConfigDict
from tqdm import tqdm, trange
import numpy as np

from datasets import load_dataset


class PretrainDataset(object):
    """ Pretraining datset builder class. """

    @staticmethod
    def get_default_config(updates=None):
        config = ConfigDict()
        config.type = 'huggingface'
        config.text_processor = TextProcessor.get_default_config()
        config.huggingface_dataset = HuggingfaceDataset.get_default_config()
        config.json_dataset = JsonDataset.get_default_config()

        if updates is not None:
            config.update(ConfigDict(updates).copy_and_resolve_references())
        return config

    @classmethod
    def load_dataset(cls, config, tokenizer, **kwargs):
        config = cls.get_default_config(config)
        text_processor = TextProcessor(config.text_processor, tokenizer)
        if config.type == 'huggingface':
            return HuggingfaceDataset(
                config.huggingface_dataset, tokenizer, text_processor, **kwargs
            )
        elif config.type == 'json':
            return JsonDataset(config.json_dataset, tokenizer, text_processor, **kwargs)
        else:
            raise ValueError(f'Unknown dataset type: {config.type}')

    def __init__(self):
        raise ValueError('PretrainDataset is a static class and should not be instantiated.')


class TextProcessor(object):
    """ Example processor that converts a dictionary of texts into tokens. """

    @staticmethod
    def get_default_config(updates=None):
        config = ConfigDict()
        config.fields_from_example = ''
        config.fields = ''
        config.subfield_separator = ' '
        config.add_eos_token = True
        config.prepend_text = ''
        if updates is not None:
            config.update(ConfigDict(updates).copy_and_resolve_references())
        return config

    def __init__(self, config, tokenizer):
        self.config = self.get_default_config(config)
        assert self.config.fields != '' or self.config.fields_from_example != '', (
            'Either fields or fields_from_example must be specified.'
        )
        self.tokenizer = tokenizer

    def __call__(self, example):
        token_buffer = []
        loss_mask_buffer = []
        if self.config.fields_from_example != '':
            fields = example[self.config.fields_from_example].split(',')
        else:
            fields = self.config.fields.split(',')

        for i, field in enumerate(fields):
            if field.startswith('[') and field.endswith(']'):
                # No loss for this field.
                field = field[1:-1]
                mask = 0.0
            else:
                mask = 1.0

            if field == '<|bos|>':
                token_buffer.append(self.tokenizer.bos_token_id)
                loss_mask_buffer.append(mask)
            elif field == '<|eos|>':
                token_buffer.append(self.tokenizer.eos_token_id)
                loss_mask_buffer.append(mask)
            else:
                subfields = field.split('+')
                text = self.config.subfield_separator.join(
                    [example[subfield] for subfield in subfields]
                )
                if i == 0:
                    text = self.config.prepend_text + text
                tokens = self.tokenizer.encode(text)
                token_buffer.extend(tokens)
                loss_mask_buffer.extend([mask for _ in range(len(tokens))])

        if self.config.add_eos_token:
            token_buffer.append(self.tokenizer.eos_token_id)
            loss_mask_buffer.append(1.0)

        return token_buffer, loss_mask_buffer


class HuggingfaceDataset(object):
    """ Huggingface dataset, where the dataset is loaded using the huggingface
        datasets.load_dataset() function.
    """

    @staticmethod
    def get_default_config(updates=None):
        config = ConfigDict()
<<<<<<< HEAD
        config.seq_length = 2048
        config.path = 'Thewillonline/gpt4'
        config.name = 'gpt4'
=======
        config.path = 'c4'
        config.name = 'en'
>>>>>>> 546870ec
        config.split = 'train'
        config.streaming = False
        config.seq_length = 1024
        config.batch_size = 8

        if updates is not None:
            config.update(ConfigDict(updates).copy_and_resolve_references())
        return config

    def __init__(self, config, tokenizer, text_processor):
        self.config = self.get_default_config(config)
        name = self.config.name if self.config.name != '' else None
        split = self.config.split if self.config.split != '' else None
        self._tokenizer = tokenizer
        self._text_processor = text_processor
        self._dataset = load_dataset(
            self.config.path, name, split=split, streaming=self.config.streaming
        )

    def __iter__(self):
        chunk_size = self.config.batch_size * self.config.seq_length
        while True:
            token_buffer = []
            loss_mask_buffer = []
            for example in self._dataset:
                tokens, loss_masks = self.text_processor(example)
                token_buffer.extend(tokens)
                loss_mask_buffer.extend(loss_masks)
                while len(token_buffer) > chunk_size:
                    yield {
                        'tokens': np.array(token_buffer[:chunk_size], dtype=np.int32).reshape(
                            self.config.batch_size, -1
                        ),
                        'loss_masks': np.array(loss_mask_buffer[:chunk_size], dtype=np.float32).reshape(
                            self.config.batch_size, -1
                        ),
                    }
                    token_buffer = token_buffer[chunk_size:]
                    loss_mask_buffer = loss_mask_buffer[chunk_size:]

    def __getstate__(self):
        return self.config, self.tokenizer

    def __setstate__(self, state):
        config, tokenizer = state
        self.__init__(config, tokenizer)

    @property
    def seq_length(self):
        return self.config.seq_length

    @property
    def tokenizer(self):
        return self._tokenizer

    @property
    def text_processor(self):
        return self._text_processor

    @property
    def dataset(self):
        return self._dataset

    @property
    def vocab_size(self):
        return len(self._tokenizer)


class JsonDataset(object):
    """ JSON dataset, where each line of the data file contains a JSON
        dictionary with text fields.
    """

    @staticmethod
    def get_default_config(updates=None):
        config = ConfigDict()
        config.path = ''
        config.seq_length = 2048
        config.batch_size = 8

        if updates is not None:
            config.update(ConfigDict(updates).copy_and_resolve_references())
        return config

    def __init__(self, config, tokenizer, text_processor):
        self.config = self.get_default_config(config)
        assert self.config.path != ''
        self._tokenizer = tokenizer
        self._text_processor = text_processor

    def json_iterator(self):
        while True:
            with mlxu.open_file(self.config.path, 'r') as fin:
                for line in fin:
                    if not line or line == '\n':
                        continue
                    try:
                        data = json.loads(line)
                    except json.decoder.JSONDecodeError:
                        print(f'Error parsing json line:\n{line}')
                        continue
                    yield data

    def __iter__(self):
        chunk_size = self.config.batch_size * self.config.seq_length
        token_buffer = []
        loss_mask_buffer = []
        for example in self.json_iterator():
            tokens, loss_masks = self.text_processor(example)
            token_buffer.extend(tokens)
            loss_mask_buffer.extend(loss_masks)
            while len(token_buffer) > chunk_size:
                yield {
                    'tokens': np.array(token_buffer[:chunk_size], dtype=np.int32).reshape(
                        self.config.batch_size, -1
                    ),
                    'loss_masks': np.array(loss_mask_buffer[:chunk_size], dtype=np.float32).reshape(
                        self.config.batch_size, -1
                    ),
                }
                token_buffer = token_buffer[chunk_size:]
                loss_mask_buffer = loss_mask_buffer[chunk_size:]

    def __getstate__(self):
        return self.config, self.tokenizer

    def __setstate__(self, state):
        config, tokenizer = state
        self.__init__(config, tokenizer)

    @property
    def seq_length(self):
        return self.config.seq_length

    @property
    def tokenizer(self):
        return self._tokenizer

    @property
    def text_processor(self):
        return self._text_processor

    @property
    def vocab_size(self):
        return len(self.tokenizer)<|MERGE_RESOLUTION|>--- conflicted
+++ resolved
@@ -114,14 +114,9 @@
     @staticmethod
     def get_default_config(updates=None):
         config = ConfigDict()
-<<<<<<< HEAD
         config.seq_length = 2048
         config.path = 'Thewillonline/gpt4'
         config.name = 'gpt4'
-=======
-        config.path = 'c4'
-        config.name = 'en'
->>>>>>> 546870ec
         config.split = 'train'
         config.streaming = False
         config.seq_length = 1024
